--- conflicted
+++ resolved
@@ -1,5 +1,4 @@
 using System.CommandLine;
-
 using TUF;
 
 namespace CliTool;
@@ -45,29 +44,6 @@
 
     private static Command CreateRefreshCommand()
     {
-<<<<<<< HEAD
-        var metadataUrlOption = new Option<string>(
-            "--metadata-url",
-            description: "URL to the TUF metadata repository")
-        { IsRequired = true };
-
-        var metadataDirOption = new Option<DirectoryInfo>(
-            "--metadata-dir",
-            description: "Local directory to store metadata")
-        { IsRequired = true };
-
-        var targetsDirOption = new Option<DirectoryInfo>(
-            "--targets-dir",
-            description: "Local directory to store targets")
-        { IsRequired = true };
-
-        var trustedRootOption = new Option<FileInfo>(
-            "--trusted-root",
-            description: "Path to trusted root metadata file")
-        { IsRequired = true };
-
-=======
->>>>>>> 0d97f774
         var command = new Command("refresh", "Refresh TUF metadata from repository")
         {
             MetadataUrlOption,
@@ -92,38 +68,11 @@
 
     private static Command CreateDownloadCommand()
     {
-<<<<<<< HEAD
-        var metadataUrlOption = new Option<string>(
-            "--metadata-url",
-            description: "URL to the TUF metadata repository")
-        { IsRequired = true };
-
-        var metadataDirOption = new Option<DirectoryInfo>(
-            "--metadata-dir",
-            description: "Local directory with metadata")
-        { IsRequired = true };
-
-        var targetsDirOption = new Option<DirectoryInfo>(
-            "--targets-dir",
-            description: "Local directory to store targets")
-        { IsRequired = true };
-
-        var trustedRootOption = new Option<FileInfo>(
-            "--trusted-root",
-            description: "Path to trusted root metadata file")
-        { IsRequired = true };
-
-        var targetFileOption = new Option<string>(
-            "--target-file",
-            description: "Name of the target file to download")
-        { IsRequired = true };
-=======
         var targetFileOption = new Option<string>("--target-file")
         {
             Description = "Name of the target file to download",
             Required = true
         };
->>>>>>> 0d97f774
 
         var command = new Command("download", "Download a target file from TUF repository")
         {
@@ -151,38 +100,11 @@
 
     private static Command CreateInfoCommand()
     {
-<<<<<<< HEAD
-        var metadataUrlOption = new Option<string>(
-            "--metadata-url",
-            description: "URL to the TUF metadata repository")
-        { IsRequired = true };
-
-        var metadataDirOption = new Option<DirectoryInfo>(
-            "--metadata-dir",
-            description: "Local directory with metadata")
-        { IsRequired = true };
-
-        var targetsDirOption = new Option<DirectoryInfo>(
-            "--targets-dir",
-            description: "Local directory for targets")
-        { IsRequired = true };
-
-        var trustedRootOption = new Option<FileInfo>(
-            "--trusted-root",
-            description: "Path to trusted root metadata file")
-        { IsRequired = true };
-
-        var targetFileOption = new Option<string?>(
-            "--target-file",
-            description: "Name of the target file to get info about (optional)")
-        { IsRequired = false };
-=======
         var targetFileOption = new Option<string?>("--target-file")
         {
             Description = "Name of the target file to get info about (optional)",
             Required = false
         };
->>>>>>> 0d97f774
 
         var command = new Command("info", "Get information about TUF repository or target file")
         {
@@ -221,7 +143,7 @@
             targetsDir.Create();
 
             byte[] rootBytes = await File.ReadAllBytesAsync(trustedRoot.FullName);
-
+            
             var config = new UpdaterConfig(rootBytes, new Uri(metadataUrl))
             {
                 LocalMetadataDir = metadataDir.FullName,
@@ -245,12 +167,12 @@
         try
         {
             Console.WriteLine($"Downloading target file: {targetFile}");
-
+            
             metadataDir.Create();
             targetsDir.Create();
 
             byte[] rootBytes = await File.ReadAllBytesAsync(trustedRoot.FullName);
-
+            
             var config = new UpdaterConfig(rootBytes, new Uri(metadataUrl))
             {
                 LocalMetadataDir = metadataDir.FullName,
@@ -259,20 +181,14 @@
             };
 
             var updater = new Updater(config);
-
+            
             Console.WriteLine("Refreshing metadata...");
             await updater.RefreshAsync();
 
             Console.WriteLine("Getting target information...");
-<<<<<<< HEAD
-            var targetInfo = await updater.GetTargetInfo(targetFile);
-
-            Console.WriteLine($"Target found: {targetInfo.Path}");
-=======
             var (targetPath, targetInfo) = await updater.GetTargetInfo(targetFile);
             
             Console.WriteLine($"Target found: {targetPath}");
->>>>>>> 0d97f774
             Console.WriteLine($"Length: {targetInfo.Length} bytes");
 
             // Check for cached version first
@@ -302,7 +218,7 @@
             targetsDir.Create();
 
             byte[] rootBytes = await File.ReadAllBytesAsync(trustedRoot.FullName);
-
+            
             var config = new UpdaterConfig(rootBytes, new Uri(metadataUrl))
             {
                 LocalMetadataDir = metadataDir.FullName,
@@ -311,12 +227,12 @@
             };
 
             var updater = new Updater(config);
-
+            
             Console.WriteLine("Refreshing metadata...");
             await updater.RefreshAsync();
 
             var trustedMetadata = updater.GetTrustedMetadataSet();
-
+            
             Console.WriteLine("=== TUF Repository Information ===");
             Console.WriteLine($"Root version: {trustedMetadata.Root.Signed.Version}");
             Console.WriteLine($"Root expires: {trustedMetadata.Root.Signed.Expires}");
