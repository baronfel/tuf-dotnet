--- conflicted
+++ resolved
@@ -22,7 +22,6 @@
 
 **Best for**: Understanding how to build production TUF applications or using as a development tool.
 
-<<<<<<< HEAD
 ### [RepositoryManager](./RepositoryManager/)
 A repository creation and management tool that demonstrates TUF repository setup:
 - Complete TUF repository creation with all required metadata
@@ -31,7 +30,7 @@
 - Production-ready security warnings and best practices
 
 **Best for**: Creating TUF repositories for testing and understanding repository management workflows.
-=======
+
 ### [SigningDemo](./SigningDemo/)
 Demonstrates TUF signing capabilities and key management:
 - Ed25519 and RSA-PSS key generation and signing
@@ -49,7 +48,6 @@
 - Automated testing integration via GitHub Actions
 
 **Best for**: TUF conformance testing, validation against the official TUF specification, and ensuring compatibility with other TUF implementations.
->>>>>>> 0d97f774
 
 ## Getting Started
 
@@ -62,12 +60,9 @@
    # From the repository root
    dotnet build examples/BasicClient/
    dotnet build examples/CliTool/
-<<<<<<< HEAD
    dotnet build examples/RepositoryManager/
-=======
    dotnet build examples/SigningDemo/
    dotnet build examples/TufConformanceCli/
->>>>>>> 0d97f774
    ```
 
 3. **Run Examples**
