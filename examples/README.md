--- conflicted
+++ resolved
@@ -22,16 +22,6 @@
 
 **Best for**: Understanding how to build production TUF applications or using as a development tool.
 
-<<<<<<< HEAD
-### [MultiRepositoryClient](./MultiRepositoryClient/)
-An implementation of **TAP 4: Multiple repository consensus on entrusted targets** that demonstrates:
-- Multi-repository configuration with map.json files
-- Consensus validation across multiple TUF repositories
-- Enhanced security through distributed trust
-- Flexible mapping rules for different target types
-
-**Best for**: High-security environments requiring multiple repositories to agree on targets before trusting them.
-=======
 ### [SigningDemo](./SigningDemo/)
 Demonstrates TUF signing capabilities and key management:
 - Ed25519 and RSA-PSS key generation and signing
@@ -49,7 +39,6 @@
 - Automated testing integration via GitHub Actions
 
 **Best for**: TUF conformance testing, validation against the official TUF specification, and ensuring compatibility with other TUF implementations.
->>>>>>> 0d97f774
 
 ## Getting Started
 
@@ -62,12 +51,8 @@
    # From the repository root
    dotnet build examples/BasicClient/
    dotnet build examples/CliTool/
-<<<<<<< HEAD
-   dotnet build examples/MultiRepositoryClient/
-=======
    dotnet build examples/SigningDemo/
    dotnet build examples/TufConformanceCli/
->>>>>>> 0d97f774
    ```
 
 3. **Run Examples**
@@ -79,10 +64,6 @@
    # CLI tool example
    cd examples/CliTool
    dotnet run -- --help
-
-   # Multi-repository client example
-   cd examples/MultiRepositoryClient
-   dotnet run ./demo-map.json target-file.txt
    ```
 
 ## Understanding TUF
