<<<<<<< HEAD
using System.Text;

using TUF.Models.Keys;
using TUF.Models.Primitives;
using TUF.Signing;
=======
using TUF.Models;
using TUnit.Core;
using TUnit.Assertions;
>>>>>>> 0d97f774

namespace TUF.Tests;

public class SigningTests
{
    [Test]
    public async Task Ed25519Signer_ShouldCreateValidSignature()
    {
        // Arrange
        var signer = Ed25519Signer.Generate();
        var testData = "Hello, TUF!"u8.ToArray();

        // Act
        var signature = signer.SignBytes(testData);

        // Assert
        await Assert.That(signature).IsNotNull();
        await Assert.That(signature.KeyId).IsNotNull().And.IsNotEmpty();
        await Assert.That(signature.Sig).IsNotNull().And.IsNotEmpty();
        
        // Verify the key has correct pinned types
        await Assert.That(signer.Key.KeyType).IsEqualTo("ed25519");
        await Assert.That(signer.Key.Scheme).IsEqualTo("ed25519");
        await Assert.That(signer.Key.KeyVal.Public).IsNotNull().And.IsNotEmpty();
        
        // Verify signature can be verified
        var signatureBytes = Convert.FromHexString(signature.Sig);
        await Assert.That(signatureBytes).HasCount(64); // Ed25519 signatures are 64 bytes
    }

    [Test]
    public async Task RsaSigner_ShouldCreateValidSignature()
    {
        // Arrange
        var signer = RsaSigner.Generate(2048); // Use minimum key size for faster test
        var testData = "Hello, TUF!"u8.ToArray();

        // Act
        var signature = signer.SignBytes(testData);

        // Assert
        await Assert.That(signature).IsNotNull();
        await Assert.That(signature.KeyId).IsNotNull().And.IsNotEmpty();
        await Assert.That(signature.Sig).IsNotNull().And.IsNotEmpty();
        
        // Verify the key has correct pinned types
        await Assert.That(signer.Key.KeyType).IsEqualTo("rsa");
        await Assert.That(signer.Key.Scheme).IsEqualTo("rsassa-pss-sha256");
        await Assert.That(signer.Key.KeyVal.Public).IsNotNull().And.IsNotEmpty();
        await Assert.That(signer.Key.KeyVal.Public).Contains("-----BEGIN RSA PUBLIC KEY-----");
    }

    [Test]
    public async Task EcdsaSigner_ShouldCreateValidSignature()
    {
        // Arrange
        var signer = EcdsaSigner.Generate();
        var testData = "Hello, TUF!"u8.ToArray();

        // Act
        var signature = signer.SignBytes(testData);

        // Assert
        await Assert.That(signature).IsNotNull();
        await Assert.That(signature.KeyId).IsNotNull().And.IsNotEmpty();
        await Assert.That(signature.Sig).IsNotNull().And.IsNotEmpty();
        
        // Verify the key has correct pinned types
        await Assert.That(signer.Key.KeyType).IsEqualTo("ecdsa");
        await Assert.That(signer.Key.Scheme).IsEqualTo("ecdsa-sha2-nistp256");
        await Assert.That(signer.Key.KeyVal.Public).IsNotNull().And.IsNotEmpty();
        await Assert.That(signer.Key.KeyVal.Public).Contains("-----BEGIN PUBLIC KEY-----");
    }

    [Test]
    public async Task Key_GetKeyId_ShouldBeConsistent()
    {
        // Arrange
        var signer = Ed25519Signer.Generate();
        
        // Act
        var keyId1 = signer.Key.GetKeyId();
        var keyId2 = signer.Key.GetKeyId();
        
        // Assert
        await Assert.That(keyId1).IsEqualTo(keyId2);
        await Assert.That(keyId1.Length).IsEqualTo(64); // SHA-256 hex string is 64 characters
        
        // Verify it matches the signature key ID
        var signature = signer.SignBytes("test"u8.ToArray());
        await Assert.That(signature.KeyId).IsEqualTo(keyId1);
    }

    [Test]
    public async Task RsaSigner_ShouldRejectSmallKeySize()
    {
        // Act & Assert
        await Assert.That(() => RsaSigner.Generate(1024))
            .Throws<ArgumentException>()
            .WithMessage("RSA key size must be at least 2048 bits (Parameter 'keySize')");
    }

    [Test]
    public async Task TypeScheme_Combinations_AreProperlyPinned()
    {
        // Arrange & Act
        var ed25519Signer = Ed25519Signer.Generate();
        var rsaSigner = RsaSigner.Generate(2048);
        var ecdsaSigner = EcdsaSigner.Generate();

        // Assert - Verify each signer has the correct pinned type/scheme combination
        // Ed25519: type=ed25519, scheme=ed25519
        await Assert.That(ed25519Signer.Key.KeyType).IsEqualTo("ed25519");
        await Assert.That(ed25519Signer.Key.Scheme).IsEqualTo("ed25519");
        
        // RSA: type=rsa, scheme=rsassa-pss-sha256
        await Assert.That(rsaSigner.Key.KeyType).IsEqualTo("rsa");
        await Assert.That(rsaSigner.Key.Scheme).IsEqualTo("rsassa-pss-sha256");
        
        // ECDSA: type=ecdsa, scheme=ecdsa-sha2-nistp256
        await Assert.That(ecdsaSigner.Key.KeyType).IsEqualTo("ecdsa");
        await Assert.That(ecdsaSigner.Key.Scheme).IsEqualTo("ecdsa-sha2-nistp256");
    }
}<|MERGE_RESOLUTION|>--- conflicted
+++ resolved
@@ -1,14 +1,6 @@
-<<<<<<< HEAD
-using System.Text;
-
-using TUF.Models.Keys;
-using TUF.Models.Primitives;
-using TUF.Signing;
-=======
 using TUF.Models;
 using TUnit.Core;
 using TUnit.Assertions;
->>>>>>> 0d97f774
 
 namespace TUF.Tests;
 
