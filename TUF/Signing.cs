--- conflicted
+++ resolved
@@ -1,15 +1,6 @@
 using System.Security.Cryptography;
-
 using NSec.Cryptography;
-<<<<<<< HEAD
-
-using TUF.Models.Keys;
-using TUF.Models.Keys.Types;
-using TUF.Models.Keys.Values;
-using TUF.Models.Primitives;
-=======
 using Serde;
->>>>>>> 0d97f774
 
 namespace TUF.Models;
 
@@ -58,17 +49,12 @@
 public sealed class Ed25519Signer : ISigner
 {
     private readonly NSec.Cryptography.Key _privateKey;
-<<<<<<< HEAD
-
-    public Models.Keys.Key Key { get; }
-=======
     
     /// <summary>
     /// The TUF Key information for this Ed25519 signer.
     /// Guaranteed to have KeyType="ed25519" and Scheme="ed25519".
     /// </summary>
     public Key Key { get; }
->>>>>>> 0d97f774
 
     /// <summary>
     /// Creates an Ed25519 signer from an NSec private key.
@@ -79,15 +65,10 @@
     {
         if (privateKey.Algorithm != SignatureAlgorithm.Ed25519)
             throw new ArgumentException("Private key must be Ed25519", nameof(privateKey));
-
+            
         _privateKey = privateKey;
-<<<<<<< HEAD
-
-        // Get the public key bytes and create the TUF Key
-=======
         
         // Get the public key bytes and create the TUF Key with pinned types
->>>>>>> 0d97f774
         var publicKeyBytes = privateKey.PublicKey.Export(KeyBlobFormat.RawPublicKey);
         var hexString = Convert.ToHexString(publicKeyBytes).ToLowerInvariant();
         
@@ -159,17 +140,12 @@
 public sealed class RsaSigner : ISigner, IDisposable
 {
     private readonly RSA _rsa;
-<<<<<<< HEAD
-
-    public Models.Keys.Key Key { get; }
-=======
     
     /// <summary>
     /// The TUF Key information for this RSA signer.
     /// Guaranteed to have KeyType="rsa" and Scheme="rsassa-pss-sha256".
     /// </summary>
     public Key Key { get; }
->>>>>>> 0d97f774
 
     /// <summary>
     /// Creates an RSA signer from a .NET RSA instance.
@@ -179,17 +155,12 @@
     public RsaSigner(RSA rsa)
     {
         _rsa = rsa ?? throw new ArgumentNullException(nameof(rsa));
-<<<<<<< HEAD
-
-        // Export public key as PEM and create TUF Key
-=======
         
         // Validate minimum key size for security
         if (rsa.KeySize < 2048)
             throw new ArgumentException("RSA key size must be at least 2048 bits", nameof(rsa));
         
         // Export public key as PEM and create TUF Key with pinned types
->>>>>>> 0d97f774
         var publicKeyPem = rsa.ExportRSAPublicKeyPem();
         
         // Create Key with strictly pinned type and scheme for RSA-PSS
